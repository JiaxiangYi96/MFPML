<<<<<<< HEAD
=======
<<<<<<< Updated upstream
=======

>>>>>>> 2b92fbec
from .corrfunc import *
from .kriging import *
from .mf_surrogates import *
from .pytorch_gpy import *
>>>>>>> Stashed changes<|MERGE_RESOLUTION|>--- conflicted
+++ resolved
@@ -1,11 +1,5 @@
-<<<<<<< HEAD
-=======
-<<<<<<< Updated upstream
-=======
 
->>>>>>> 2b92fbec
 from .corrfunc import *
 from .kriging import *
 from .mf_surrogates import *
 from .pytorch_gpy import *
->>>>>>> Stashed changes