
<<<<<<< HEAD
from .mf_samplers import MFLatinHyperCube, MFSobolSequence
from .sf_samplers import (FixNumberSampler, LatinHyperCube,
                          RandomSampler, SobolSequence)
=======
from .multifidelity_samplers import MFLatinHyperCube, MFSobolSequence
from .singlefideliy_samplers import (FixNumberSampler, LatinHyperCube,
                                     RandomSampler, SobolSequence)
>>>>>>> 04870151
<|MERGE_RESOLUTION|>--- conflicted
+++ resolved
@@ -1,10 +1,4 @@
 
-<<<<<<< HEAD
 from .mf_samplers import MFLatinHyperCube, MFSobolSequence
-from .sf_samplers import (FixNumberSampler, LatinHyperCube,
-                          RandomSampler, SobolSequence)
-=======
-from .multifidelity_samplers import MFLatinHyperCube, MFSobolSequence
-from .singlefideliy_samplers import (FixNumberSampler, LatinHyperCube,
-                                     RandomSampler, SobolSequence)
->>>>>>> 04870151
+from .sf_samplers import (FixNumberSampler, LatinHyperCube, RandomSampler,
+                          SobolSequence)